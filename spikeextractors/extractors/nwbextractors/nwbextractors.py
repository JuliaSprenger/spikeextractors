--- conflicted
+++ resolved
@@ -690,7 +690,6 @@
         return nwbfile
 
     @staticmethod
-<<<<<<< HEAD
     def add_all_to_nwbfile(recording: se.RecordingExtractor, nwbfile: NWBFile,
                                  metadata: dict = None):
         '''
@@ -706,14 +705,6 @@
         metadata: dict
             metadata info for constructing the nwb file (optional).
         '''
-=======
-    def add_all_to_nwbfile(recording: se.RecordingExtractor, nwbfile,
-                           metadata: dict = None):
-
-        assert isinstance(nwbfile, NWBFile), "'nwbfile' should be of type pynwb.NWBFile"
-
-        # Add devices
->>>>>>> 76fb5ff8
         nwbfile = se.NwbRecordingExtractor.add_devices(
             recording = recording,
             nwbfile = nwbfile,
