import spikeextractors as se
import os
import numpy as np
from datetime import datetime
<<<<<<< HEAD
from hdmf.data_utils import DataChunkIterator
=======
import uuid
>>>>>>> dc5914d6

try:
    from pynwb import NWBHDF5IO
    from pynwb import NWBFile
    from pynwb.ecephys import ElectricalSeries
    from pynwb.ecephys import ElectrodeGroup
    from pynwb.device import Device
    from pynwb.misc import Units
    HAVE_NWB = True
except ModuleNotFoundError:
    HAVE_NWB = False


class NwbRecordingExtractor(se.RecordingExtractor):
    extractor_name = 'NwbRecordingExtractor'
    has_default_locations = True
    installed = HAVE_NWB  # check at class level if installed or not
    is_writable = True
    mode = 'file'
    extractor_gui_params = [
        {'name': 'file_path', 'type': 'file', 'title': "Path to file (.h5 or .hdf5)"},
        {'name': 'acquisition_name', 'type': 'string', 'value': None, 'default': None, 'title': "Name of Acquisition Method"},
    ]
    installation_mesg = "To use the Nwb extractors, install pynwb: \n\n pip install pynwb\n\n"

    def __init__(self, path, electrical_series_name='ElectricalSeries'):
        """

        Parameters
        ----------
        path: path to NWB file
        electrical_series_name: str, optional
        """
        assert HAVE_NWB, "To use the Nwb extractors, install pynwb: \n\n pip install pynwb\n\n"
        se.RecordingExtractor.__init__(self)
        self._path = path
        with NWBHDF5IO(self._path, 'r') as io:
            nwbfile = io.read()
            if electrical_series_name is not None:
                self._electrical_series_name = electrical_series_name
            else:
                a_names = list(nwbfile.acquisition.keys())
                if len(a_names) > 1:
                    raise Exception('More than one acquisition found. You must specify electrical_series.')
                if len(a_names) == 0:
                    raise Exception('No acquisitions found in the .nwb file.')
                self._electrical_series_name = a_names[0]
            es = nwbfile.acquisition[self._electrical_series_name]
            if hasattr(es, 'timestamps') and es.timestamps:
                self.sampling_frequency = 1. / np.median(np.diff(es.timestamps))
                self.recording_start_time = es.timestamps[0]
            else:
<<<<<<< HEAD
                self.sampling_frequency = es.rate
                if hasattr(es, 'starting_time'):
                    self.recording_start_time = es.starting_time
                else:
                    self.recording_start_time = 0.

            self.num_frames = int(es.data.shape[0])
            if len(es.data.shape) == 1:
                self.num_channels = 1
            else:
                self.num_channels = es.data.shape[1]

            self.channel_ids = es.electrodes.table.id[:]
            self.geom = np.column_stack([es.electrodes.table[d][:] for d in ('x', 'y', 'z')])
            self.channel_groups = es.electrodes.table['group_name'][:]
            self.electrodes_df = es.electrodes.table.to_dataframe()

            self._channel_properties = {}
            self._epochs = {}
            if nwbfile.epochs is not None:
                df_epochs = nwbfile.epochs.to_dataframe()
                self._epochs = {row['label']:
                                {'start_frame': self.time_to_frame(row['start_time']),
                                 'end_frame': self.time_to_frame(row['stop_time'])}
                                for _, row in df_epochs.iterrows()}

    def get_traces(self, channel_ids=None, start_frame=None, end_frame=None):
        assert HAVE_NWB, "To use the Nwb extractors, install pynwb: \n\n pip install pynwb\n\n"
        if channel_ids is not None:
            if not isinstance(channel_ids, (list, np.ndarray)):
                raise Exception("'channel_ids' must be a list or array of integers.")
            if not all([id in self.channel_ids for id in channel_ids]):
                raise Exception("'channel_ids' contain values outside the range of valid ids.")
        else:
            channel_ids = self.channel_ids
        if start_frame is not None:
            if not isinstance(start_frame, (int, np.integer)):
                raise Exception("'start_frame' should be an integer")
        else:
            start_frame = 0
        if end_frame is not None:
            if not isinstance(end_frame, (int, np.integer)):
                raise Exception("'end_frame' should be an integer")
        else:
            end_frame = -1

        with NWBHDF5IO(self._path, 'r') as io:
            nwbfile = io.read()
            es = nwbfile.acquisition[self._electrical_series_name]
            traces = es.data[start_frame:end_frame, channel_ids].T
            # This DatasetView and lazy operations will only work within context
            # We're keeping the non-lazy version for now
            # es_view = DatasetView(es.data)  # es is an instantiated h5py dataset
            # traces = es_view.lazy_slice[start_frame:end_frame, channel_ids].lazy_transpose()
        return traces

    def get_sampling_frequency(self):
        return self.sampling_frequency

    def get_num_frames(self):
        return self.num_frames

    def time_to_frame(self, time):
        return (time - self.recording_start_time) * self.get_sampling_frequency()

    def frame_to_time(self, frame):
        return frame / self.get_sampling_frequency() + self.recording_start_time

    def get_channel_ids(self):
        return self.channel_ids.tolist()

    def set_channel_locations(self, channel_ids=None, locations=None):
        # todo
        raise NotImplementedError()

    def set_channel_groups(self, channel_ids=None, groups=None):
        # todo
        raise NotImplementedError()

    def get_channel_groups(self, channel_ids=None):
        if channel_ids is not None:
            if not isinstance(channel_ids, (list, np.ndarray)):
                raise Exception("'channel_ids' must be a list or array of integers.")
            if not all([id in self.channel_ids for id in channel_ids]):
                raise Exception("'channel_ids' contain values outside the range of valid ids.")
        else:
            channel_ids = self.channel_ids

        groups = self.electrodes_df['group_name'][channel_ids]
        return groups.tolist()

    def set_channel_gains(self, channel_ids, gains):
        self.set_channels_property(channel_ids=channel_ids,
                                   property_name='gain',
                                   values=gains,
                                   default_values=1.)

    def set_channel_property(self, channel_id=None, property_name=None, value=None):
        raise NotImplementedError()

    def set_channels_property(self, channel_ids, property_name, values, default_values=np.nan):
        assert HAVE_NWB, "To use the Nwb extractors, install pynwb: \n\n pip install pynwb\n\n"
        if not isinstance(channel_ids, list):
            raise ValueError("'channel_ids' must be a list of integers")
        if not all(isinstance(x, int) for x in channel_ids):
            raise ValueError("'channel_ids' must be a list of integers")
        existing_ids = self.get_channel_ids()
        if not all(x in existing_ids for x in channel_ids):
            raise ValueError("'channel_ids' contains values outside the range of existing ids")
        if not isinstance(property_name, str):
            raise Exception("'property_name' must be a string")
        if property_name in self.get_shared_channel_property_names():
            raise Exception(property_name + " property already exists")
        if len(channel_ids) != len(values):
            raise Exception("'channel_ids' and 'values' should be lists of same size")

        nChannels = len(existing_ids)
        new_values = [default_values]*nChannels
        with NWBHDF5IO(self._path, 'r+') as io:
            nwbfile = io.read()
            for i, v in zip(channel_ids, values):
                new_values[existing_ids.index(i)] = v
            nwbfile.add_electrode_column(name=property_name,
                                         description='',
                                         data=new_values)
            es = nwbfile.acquisition[self._electrical_series_name]
            self.electrodes_df = es.electrodes.table.to_dataframe()
            io.write(nwbfile)

    def get_channel_property(self, channel_id, property_name):
        return self.electrodes_df[property_name][channel_id]

    def get_channel_property_names(self, channel_id=None):
        return list(self.electrodes_df.columns)

    def get_shared_channel_property_names(self, channel_ids=None):
        return list(self.electrodes_df.columns)

    def copy_channel_properties(self, recording, channel_ids=None, default_values=None):
        if channel_ids is None:
            channel_ids = recording.get_channel_ids()
        else:
            if not isinstance(channel_ids, list):
                raise ValueError("'channel_ids' must be a list of integers")
            if not all(isinstance(x, int) for x in channel_ids):
                raise ValueError("'channel_ids' must be a list of integers")
            existing_ids = self.get_channel_ids()
            if not all(x in existing_ids for x in channel_ids):
                raise ValueError("'channel_ids' contains values outside the range of existing ids")

        new_property_names = recording.get_shared_channel_property_names()
        curr_property_names = self.get_shared_channel_property_names()
        if default_values is None:
            default_values = [np.nan]*len(new_property_names)
        else:
            if len(default_values) != len(new_property_names):
                raise Exception("'default_values' list must have length equal to"+
                                " number of properties to be copied.")

        # Copies only properties that do not exist already in NWB file
        for i, pr in enumerate(new_property_names):
            if pr in curr_property_names:
                print(pr + " already exists in NWB file and can't be copied.")
            else:
                pr_values = recording.get_channel_property(channel_ids=unit_ids,
                                                           property_name=pr)
                self.set_channels_property(unit_ids=unit_ids,
                                           property_name=pr,
                                           values=pr_values,
                                           default_values=default_values[i])

    def add_epoch(self, epoch_name, start_frame, end_frame):
        '''This function adds an epoch to the NWB file.

        Parameters
        ----------
        epoch_name: str
            The name of the epoch to be added
        start_frame: int
            The start frame of the epoch to be added (inclusive)
        end_frame: int
            The end frame of the epoch to be added (exclusive)
        '''
        assert HAVE_NWB, "To use the Nwb extractors, install pynwb: \n\n pip install pynwb\n\n"
        if not isinstance(epoch_name, str):
            raise Exception("'epoch_name' must be a string")
        if not isinstance(start_frame, int):
            raise Exception("'start_frame' must be an integer")
        if not isinstance(end_frame, int):
            raise Exception("'end_frame' must be an integer")

        fs = self.get_sampling_frequency()
        with NWBHDF5IO(self._path, 'r+') as io:
            nwbfile = io.read()
            nwbfile.add_epoch(start_time=start_frame/fs,
                              stop_time=end_frame/fs,
                              tags=epoch_name)
            io.write(nwbfile)

    def remove_epoch(self, epoch_name=None):
        '''NWB files do not allow removing epochs.'''
        print(self.remove_epoch.__doc__)

    def get_epoch_names(self):
        '''This function returns a list of all the epoch names in the NWB file.

        Returns
        ----------
        epoch_names: list
            List of epoch names in the sorting extractor
        '''
        assert HAVE_NWB, "To use the Nwb extractors, install pynwb: \n\n pip install pynwb\n\n"
        with NWBHDF5IO(self._path, 'r') as io:
            nwbfile = io.read()
            if nwbfile.epochs is None:
                print("No epochs in NWB file")
                epoch_names = None
            else:
                flat_list = [item for sublist in nwbfile.epochs['tags'][:] for item in sublist]
                aux = np.array(flat_list)
                epoch_names = np.unique(aux).tolist()
        return epoch_names

    def get_epoch_info(self, epoch_name):
        '''This function returns the start frame and end frame of the epoch
        in a dict.

        Parameters
        ----------
        epoch_name: str
            The name of the epoch to be returned

        Returns
        ----------
        epoch_info: dict
            A dict containing the start frame and end frame of the epoch
        '''
        assert HAVE_NWB, "To use the Nwb extractors, install pynwb: \n\n pip install pynwb\n\n"
        if not isinstance(epoch_name, str):
            raise ValueError("epoch_name must be a string")
        all_epoch_names = self.get_epoch_names()
        if epoch_name not in all_epoch_names:
            raise ValueError("This epoch has not been added")

        fs = self.get_sampling_frequency()
        epoch_info = {}
        with NWBHDF5IO(self._path, 'r') as io:
            nwbfile = io.read()
            flat_list = [item for sublist in nwbfile.epochs['tags'][:] for item in sublist]
            for i, tag in enumerate(flat_list):
                if tag == epoch_name:
                    epoch_info['start_frame'] = int(nwbfile.epochs['start_time'][i]*fs)
                    epoch_info['end_frame'] = int(nwbfile.epochs['stop_time'][i]*fs)
        return epoch_info

    @staticmethod
    def write_recording(recording, save_path, nwbfile_kwargs=None):
        """
=======
                sampling_frequency = ts.rate
            data = np.copy(np.transpose(ts.data))
            NRX = se.NumpyRecordingExtractor(timeseries=data, sampling_frequency=sampling_frequency, geom=geom)
            CopyRecordingExtractor.__init__(self, NRX)

    @staticmethod
    def write_recording(recording, save_path, acquisition_name='ElectricalSeries', **nwbfile_kwargs):
        '''
>>>>>>> dc5914d6

        Parameters
        ----------
        recording: RecordingExtractor
        save_path: str
<<<<<<< HEAD
        nwbfile_kwargs: optional, dict with optional args of pynwb.NWBFile
        """
=======
        acquisition_name: str (default 'ElectricalSeries')
        nwbfile_kwargs: optional, pynwb.NWBFile args
        '''
>>>>>>> dc5914d6
        assert HAVE_NWB, "To use the Nwb extractors, install pynwb: \n\n pip install pynwb\n\n"
        M = recording.get_num_channels()

        if os.path.exists(save_path):
<<<<<<< HEAD
            io = NWBHDF5IO(save_path, 'r+')
            nwbfile = io.read()
        else:
            io = NWBHDF5IO(save_path, mode='w')
            input_nwbfile_kwargs = {
                'session_start_time': datetime.now(),
                'identifier': '',
                'session_description': ''}
            if nwbfile_kwargs is not None:
                input_nwbfile_kwargs.update(nwbfile_kwargs)
            nwbfile = NWBFile(**input_nwbfile_kwargs)

        # Tests if Device already exists
        aux = [isinstance(i, Device) for i in nwbfile.children]
        if any(aux):
            device = nwbfile.children[np.where(aux)[0][0]]
        else:
            device = nwbfile.create_device(name='Device')

        # Tests if ElectrodeGroup already exists
        aux = [isinstance(i, ElectrodeGroup) for i in nwbfile.children]
        if any(aux):
            electrode_group = nwbfile.children[np.where(aux)[0][0]]
        else:
            eg_name = 'electrode_group_name'
            eg_description = "electrode_group_description"
            eg_location = "electrode_group_location"
            electrode_group = nwbfile.create_electrode_group(
                name=eg_name,
                location=eg_location,
                device=device,
                description=eg_description
            )

            # add electrodes with locations
            for m in range(M):
                location = recording.get_channel_property(m, 'location')
                impedence = -1.0
                while len(location) < 3:
                    location = np.append(location, [0])
                nwbfile.add_electrode(
                    id=m,
                    x=float(location[0]), y=float(location[1]), z=float(location[2]),
                    imp=impedence,
                    location='electrode_location',
                    filtering='none',
                    group=electrode_group,
                )

            # add other existing electrode properties
            properties = recording.get_shared_channel_property_names()
            properties.remove('location')
            for pr in properties:
                pr_data = [recording.get_channel_property(ind, pr) for ind in range(M)]
                nwbfile.add_electrode_column(
                    name=pr,
                    description='',
                    data=pr_data,
                )

            electrode_table_region = nwbfile.create_electrode_table_region(
                list(range(M)),
                'electrode_table_region'
            )

        # Tests if Acquisition already exists
        aux = [isinstance(i, ElectricalSeries) for i in nwbfile.children]
        if any(aux):
            acquisition = nwbfile.children[np.where(aux)[0][0]]
        else:
            rate = recording.get_sampling_frequency()
            if 'gain' in recording.get_shared_channel_property_names():
                gains = np.array(recording.get_channel_gains())
            else:
                gains = np.ones(M)

            def data_generator(recording, num_channels):
                #  generates data chunks for iterator
                for id in range(0, num_channels):
                    data = recording.get_traces(channel_ids=[id]).flatten().astype('int16')
                    yield data

            data = data_generator(recording=recording, num_channels=M)
            ephys_data = DataChunkIterator(data=data,
                                           iter_axis=1,
                                           dtype=np.dtype('int16'))
            acquisition_name = 'ElectricalSeries'

            # Traces are stored as 'int16'. To get Volts = data*channel_conversion*conversion
            ephys_ts = ElectricalSeries(
                name=acquisition_name,
                data=ephys_data,
                electrodes=electrode_table_region,
                starting_time=recording.frame_to_time(0),
                rate=rate,
                conversion=1e-6,
                channel_conversion=gains,
                comments='Generated from SpikeInterface::NwbRecordingExtractor',
                description='acquisition_description'
            )
            nwbfile.add_acquisition(ephys_ts)

        io.write(nwbfile)
        io.close()
=======
            os.remove(save_path)

        if 'session_description' not in nwbfile_kwargs:
            nwbfile_kwargs['session_description'] = 'No description'
        if 'identifier' not in nwbfile_kwargs:
            nwbfile_kwargs['identifier'] = str(uuid.uuid4())
        input_nwbfile_kwargs = {
            'session_start_time': datetime.now()}
        input_nwbfile_kwargs.update(nwbfile_kwargs)
        nwbfile = NWBFile(**input_nwbfile_kwargs)

        device = nwbfile.create_device(name='device_name')
        eg_name = 'electrode_group_name'
        eg_description = "electrode_group_description"
        eg_location = "electrode_group_location"

        electrode_group = nwbfile.create_electrode_group(
            name=eg_name,
            location=eg_location,
            device=device,
            description=eg_description
        )

        for m in range(M):
            location = recording.get_channel_property(m, 'location')
            impedence = -1.0
            while len(location) < 3:
                location = np.append(location, [0])
            nwbfile.add_electrode(
                id=m,
                x=float(location[0]), y=float(location[1]), z=float(location[2]),
                imp=impedence,
                location='electrode_location',
                filtering='none',
                group=electrode_group,
            )
        electrode_table_region = nwbfile.create_electrode_table_region(
            list(range(M)),
            'electrode_table_region'
        )

        rate = recording.get_sampling_frequency()
        ephys_data = recording.get_traces().T

        ephys_ts = ElectricalSeries(
            name=acquisition_name,
            data=ephys_data,
            electrodes=electrode_table_region,
            starting_time=recording.frame_to_time(0),
            rate=rate,
            resolution=1e-6,
            comments='Generated from SpikeInterface::NwbRecordingExtractor',
            description='acquisition_description'
        )

        nwbfile.add_acquisition(ephys_ts)
        with NWBHDF5IO(save_path, 'w') as io:
            io.write(nwbfile)
>>>>>>> dc5914d6


class NwbSortingExtractor(se.SortingExtractor):
    extractor_name = 'NwbSortingExtractor'
    exporter_name = 'NwbSortingExporter'
    exporter_gui_params = [
        {'name': 'save_path', 'type': 'file', 'title': "Save path"},
        {'name': 'identifier', 'type': 'str', 'value': None, 'default': None, 'title': "The session identifier"},
        {'name': 'session_description', 'type': 'str', 'value': None, 'default': None, 'title': "The session description"},
    ]
    installed = HAVE_NWB  # check at class level if installed or not
    is_writable = True
    mode = 'file'
    installation_mesg = "To use the Nwb extractors, install pynwb: \n\n pip install pynwb\n\n"

    def __init__(self, path, electrical_series=None):
        """

        Parameters
        ----------
        path: path to NWB file
        electrical_series: pynwb.ecephys.ElectricalSeries object
        """
        assert HAVE_NWB, "To use the Nwb extractors, install pynwb: \n\n pip install pynwb\n\n"
        se.SortingExtractor.__init__(self)
<<<<<<< HEAD
        self._path = path
        with NWBHDF5IO(self._path, 'r') as io:
            nwbfile = io.read()
            # defines the electrical series from where the sorting came from
            # important to know the associated fs and t0
            if electrical_series is None:
                a_names = list(nwbfile.acquisition.keys())
                if len(a_names) > 1:
                    raise Exception('More than one acquisition found. You must specify electrical_series.')
                if len(a_names) == 0:
                    raise Exception('No acquisitions found in the .nwb file.')
                acquisition_name = a_names[0]
                es = nwbfile.acquisition[acquisition_name]
            else:
                es = electrical_series

            # get rate
            if es.rate is not None:
                self._sampling_frequency = es.rate
            else:
                self._sampling_frequency = 1 / (es.timestamps[1] - es.timestamps[0])
            # get t0
            if hasattr(es, 'starting_time'):
                self._t0 = es.starting_time
            elif es.timestamps is not None:
                self._t0 = es.timestamps[0]
            else:
                self._t0 = 0.

    def set_sampling_frequency(self, sampling_frequency):
        '''NWB file sampling rate can't be modified.'''
        print(self.set_sampling_frequency.__doc__)

    def get_unit_ids(self):
        '''This function returns a list of ids (ints) for each unit in the sorsted result.

        Returns
        ----------
        unit_ids: array_like
            A list of the unit ids in the sorted result (ints).
        '''
        assert HAVE_NWB, "To use the Nwb extractors, install pynwb: \n\n pip install pynwb\n\n"
        with NWBHDF5IO(self._path, 'r') as io:
            nwbfile = io.read()
            unit_ids = list(nwbfile.units.id[:])
        return unit_ids

    def get_unit_property_names(self, unit_id=None):
        '''Get a list of property names for a given unit.

         Parameters
        ----------
        unit_id: int
            The unit id for which the property names will be returned.

        Returns
        ----------
        property_names
            The list of property names
        '''
        property_names = self.get_shared_unit_property_names(unit_ids=None)
        return property_names

    def get_shared_unit_property_names(self, unit_ids=None):
        '''Get the intersection of unit property names for a given set of units
        or for all units if unit_ids is None. In NWB files all units must have
        the same properties, so the argument 'unit_ids' is irrelevant and should
        be left as None.

         Parameters
        ----------
        unit_ids: array_like
            The unit ids for which the shared property names will be returned.
            If None (default), will return shared property names for all units,
        Returns
        ----------
        property_names
            The list of shared property names
        '''
        assert HAVE_NWB, "To use the Nwb extractors, install pynwb: \n\n pip install pynwb\n\n"
        with NWBHDF5IO(self._path, 'r') as io:
            nwbfile = io.read()
            property_names = list(nwbfile.units.colnames)
        return property_names

    def get_unit_property(self, unit_id, property_name):
        '''This function returns the data stored under the property name given
        from the given unit.

        Parameters
        ----------
        unit_id: int
            The unit id for which the property will be returned
        property_name: str
            The name of the property
        Returns
        ----------
        value
            The data associated with the given property name. Could be many
            formats as specified by the user.
        '''
        assert HAVE_NWB, "To use the Nwb extractors, install pynwb: \n\n pip install pynwb\n\n"
        if not isinstance(unit_id, (int, np.integer)):
            raise ValueError("'unit_id' must be an integer")
        existing_ids = self.get_unit_ids()
        if not unit_id in existing_ids:
            raise ValueError("'unit_id' outside the range of existing ids")
        if not isinstance(property_name, str):
            raise Exception("'property_name' must be a string")

        with NWBHDF5IO(self._path, 'r') as io:
            nwbfile = io.read()
            if property_name in list(nwbfile.units.colnames):
                val = nwbfile.units[property_name][existing_ids.index(unit_id)]
            else:
                raise Exception(property_name+" is not a valid property in dataset")
        return val

    def get_units_property(self, unit_ids, property_name):
        '''Returns a list of values stored under the property name corresponding
        to a list of units

        Parameters
        ----------
        unit_ids: list
            The unit ids for which the property will be returned
            Defaults to all ids
        property_name: str
            The name of the property
        Returns
        ----------
        values
            The list of values
        '''
        assert HAVE_NWB, "To use the Nwb extractors, install pynwb: \n\n pip install pynwb\n\n"
        if not isinstance(property_name, str):
            raise Exception("'property_name' must be a string")
        existing_ids = self.get_unit_ids()
        if unit_ids is None:
            unit_ids = existing_ids
        else:
            if not isinstance(unit_ids, list):
                raise ValueError("'unit_ids' must be a list of integers")
            if not all(isinstance(x, int) for x in unit_ids):
                raise ValueError("'unit_ids' must be a list of integers")
            if not all(x in existing_ids for x in unit_ids):
                raise ValueError("'unit_ids' contains values outside the range of existing ids")

        with NWBHDF5IO(self._path, 'r') as io:
            nwbfile = io.read()
            if property_name in list(nwbfile.units.colnames):
                values = [nwbfile.units[property_name][existing_ids.index(id)] for id in unit_ids]
            else:
                raise Exception(property_name+" is not a valid property in dataset")
        return values

    def get_unit_spike_train(self, unit_id, start_frame=None, end_frame=None):
        assert HAVE_NWB, "To use the Nwb extractors, install pynwb: \n\n pip install pynwb\n\n"
        with NWBHDF5IO(self._path, 'r') as io:
            nwbfile = io.read()
            if start_frame is None:
                start_frame = 0
            if end_frame is None:
                end_frame = np.Inf
            # chosen unit and interval
            times0 = nwbfile.units['spike_times'][int(unit_id-1)][:]
            # spike times are measured in samples
            times = ((times0 - self._t0) * self._sampling_frequency).astype('int')
        return times[(times > start_frame) & (times < end_frame)]

    def set_unit_property(self, unit_id, property_name, value):
        """
        NWB files require that new properties are set once for all units.
        Please use method 'set_units_property()' instead.
        """
        print(self.set_unit_property.__doc__)

    def set_units_property(self, unit_ids, property_name, values, default_values=np.nan):
        '''This function adds a new property data set to the chosen units.
        NWB files require that new properties are set once for all units. Therefore,
        the 'property_name' for ids not present in 'unit_ids' will be filled with
        'default_values'.

        Parameters
        ----------
        unit_ids: list of ints
            The unit ids for which the property will be set.
        property_name: str
            The name of the property to be stored.
        values :
            The data associated with the given property name. Could be many
            formats as specified by the user.
        default_values :
            Default values of 'property_name' for unit ids not present in
            'unit_ids' list.
        '''
        assert HAVE_NWB, "To use the Nwb extractors, install pynwb: \n\n pip install pynwb\n\n"
        if not isinstance(unit_ids, list):
            raise ValueError("'unit_ids' must be a list of integers")
        if not all(isinstance(x, int) for x in unit_ids):
            raise ValueError("'unit_ids' must be a list of integers")
        existing_ids = self.get_unit_ids()
        if not all(x in existing_ids for x in unit_ids):
            raise ValueError("'unit_ids' contains values outside the range of existing ids")
        if not isinstance(property_name, str):
            raise Exception("'property_name' must be a string")
        if property_name in self.get_shared_unit_property_names():
            raise Exception(property_name + " property already exists")
        if len(unit_ids) != len(values):
            raise Exception("'unit_ids' and 'values' should be lists of same size")

        nUnits = len(existing_ids)
        new_values = [default_values]*nUnits
        with NWBHDF5IO(self._path, 'r+') as io:
            nwbfile = io.read()
            for i, v in zip(unit_ids, values):
                new_values[existing_ids.index(i)] = v
            nwbfile.add_unit_column(name=property_name,
                                    description='',
                                    data=new_values)
            io.write(nwbfile)

    def copy_unit_properties(self, sorting, unit_ids=None, default_values=None):
        '''Copy unit properties from another sorting extractor to the current
        sorting extractor. NWB files require that new properties are set once
        for all units. Therefore, the 'property_name' for ids not present in
        'unit_ids' will be filled with 'default_values'.

        Parameters
        ----------
        sorting: SortingExtractor
            The sorting extractor from which the properties will be copied
        unit_ids: list
            The list of unit_ids for which the properties will be copied.
        default_values : list
            List of default values for each property, for unit ids not present in
            'unit_ids' list. Default to NaN for all properties.
        '''
        if unit_ids is None:
            unit_ids = sorting.get_unit_ids()
        else:
            if not isinstance(unit_ids, list):
                raise ValueError("'unit_ids' must be a list of integers")
            if not all(isinstance(x, int) for x in unit_ids):
                raise ValueError("'unit_ids' must be a list of integers")
            existing_ids = self.get_unit_ids()
            if not all(x in existing_ids for x in unit_ids):
                raise ValueError("'unit_ids' contains values outside the range of existing ids")

        new_property_names = sorting.get_shared_unit_property_names()
        curr_property_names = self.get_shared_unit_property_names()
        if default_values is None:
            default_values = [np.nan]*len(new_property_names)
        else:
            if len(default_values) != len(new_property_names):
                raise Exception("'default_values' list must have length equal to"+
                                " number of properties to be copied.")

        # Copies only properties that do not exist already in NWB file
        for i, pr in enumerate(new_property_names):
            if pr in curr_property_names:
                print(pr+" already exists in NWB file and can't be copied.")
            else:
                pr_values = sorting.get_unit_property(unit_ids=unit_ids,
                                                      property_name=pr)
                self.set_units_property(unit_ids=unit_ids,
                                        property_name=pr,
                                        values=pr_values,
                                        default_values=default_values[i])

    def clear_unit_property(self, unit_id=None, property_name=None):
        '''NWB files do not allow for deleting properties.'''
        print(self.clear_unit_property.__doc__)

    def clear_units_property(self, unit_ids=None, property_name=None):
        '''NWB files do not allow for deleting properties.'''
        print(self.clear_units_property.__doc__)

    def get_nspikes(self):
        """Returns list with the number of spikes for each unit."""
        assert HAVE_NWB, "To use the Nwb extractors, install pynwb: \n\n pip install pynwb\n\n"
        with NWBHDF5IO(self._path, 'r+') as io:
            nwbfile = io.read()
            nSpikes = [len(spkt) for spkt in nwbfile.units['spike_times'][:]]
        return nSpikes

    def get_unit_spike_features(self, unit_id, feature_name, start_frame=None, end_frame=None):
        '''This function extracts the specified spike features from the specified unit.
        It will return spike features from within three ranges:

            [start_frame, t_start+1, ..., end_frame-1]
            [start_frame, start_frame+1, ..., final_unit_spike_frame - 1]
            [0, 1, ..., end_frame-1]
            [0, 1, ..., final_unit_spike_frame - 1]

        if both start_frame and end_frame are given, if only start_frame is
        given, if only end_frame is given, or if neither start_frame or end_frame
        are given, respectively. Spike features are returned in the form of an
        array_like of spike features. In this implementation, start_frame is inclusive
        and end_frame is exclusive conforming to numpy standards.

        Parameters
        ----------
        unit_id: int
            The id that specifies a unit in the recording.
        feature_name: string
            The name of the feature to be returned.
        start_frame: int
            The frame above which a spike frame is returned  (inclusive).
        end_frame: int
            The frame below which a spike frame is returned  (exclusive).
        Returns
        ----------
        spike_features: numpy.ndarray
            An array containing all the features for each spike in the
            specified unit given the range of start and end frames.
        '''
        assert HAVE_NWB, "To use the Nwb extractors, install pynwb: \n\n pip install pynwb\n\n"
        if not isinstance(feature_name, str):
            raise Exception("'feature_name' must be a string")
        full_feat_name = 'spike_feature_'+feature_name
        if full_feat_name not in self.get_shared_unit_spike_feature_names():
            raise Exception(full_feat_name+" not present in NWB file")

        with NWBHDF5IO(self._path, 'r') as io:
            nwbfile = io.read()
            if start_frame is None:
                start_frame = 0
            if end_frame is None:
                end_frame = np.Inf
            # chosen unit and interval
            feat_vals = np.array(nwbfile.units[full_feat_name][int(unit_id-1)][:])
            times0 = nwbfile.units['spike_times'][int(unit_id-1)][:]
            # spike times are measured in samples
            times = ((times0 - self._t0) * self._sampling_frequency).astype('int')
            mask = (times>start_frame) & (times<end_frame)
        return feat_vals[mask].tolist()

    def set_unit_spike_features(self, unit_ids, feature_name, values, default_value=None):
        '''This function adds a new feature for the spikes of sorted units.
        NWB files require that new properties are set once for all units. Therefore,
        the 'property_name' for ids not present in 'unit_ids' will be filled with
        'default_values'.

        Parameters
        ----------
        unit_ids: int
            The unit id for which the features will be set
        feature_name: str
            The name of the feature to be stored
        values : dict
            The data associated with the given spike feature. Should be a dictionary
            with a key for each unit in 'unit_ids'. The value for each key must
            be a list with nSpikes elements, where nSpikes is the number
            of spikes for the referred unit.
        default_value :
            Default value for spike property, for unit ids not present in
            'unit_ids' list. Default to NaN.
        '''
        assert HAVE_NWB, "To use the Nwb extractors, install pynwb: \n\n pip install pynwb\n\n"
        if not isinstance(unit_ids, list):
            raise ValueError("'unit_ids' must be a list of integers")
        if not all(isinstance(x, int) for x in unit_ids):
            raise ValueError("'unit_ids' must be a list of integers")
        existing_ids = self.get_unit_ids()
        if not all(x in existing_ids for x in unit_ids):
            raise ValueError("'unit_ids' contains values outside the range of existing ids")
        if not isinstance(feature_name, str):
            raise Exception("'feature_name' must be a string")
        if 'spike_feature_'+feature_name in self.get_shared_unit_spike_feature_names():
            raise Exception('spike_feature_'+feature_name + " feature already exists")
        if not all([str(k) in values.keys() for k in unit_ids]):
            raise Exception("All units in 'unit_id' should be present as keys "+
                            "of 'values' dictionary")
        if len(unit_ids) != len(values.keys()):
            raise Exception("'unit_ids' and the list of keys in 'values' should"+
                            " be of same size")
        if default_value is None:
            default_value = np.nan
        nUnits = len(existing_ids)
        nspikes_units = self.get_nspikes()
        new_values = [[default_value]*nSpikes for nSpikes in nspikes_units]
        with NWBHDF5IO(self._path, 'a') as io:
            nwbfile = io.read()
            for id in unit_ids:
                spikes_unit = nwbfile.units['spike_times'][existing_ids.index(id)]
                if len(spikes_unit)!=len(values[str(id)]):
                    io.close()
                    raise ValueError("feature values should have the same length"+
                                     " as the spike train, error at unit #"+str(id))
                new_values[existing_ids.index(id)] = values[str(id)]

            flatten_new_values = [item for sublist in new_values for item in sublist]
            spikes_index = np.cumsum(nspikes_units)
            nwbfile.add_unit_column(name='spike_feature_'+feature_name,
                                    description='',
                                    data=flatten_new_values,
                                    index=spikes_index)
            io.write(nwbfile)

    def get_shared_unit_spike_feature_names(self, unit_ids=None):
        '''Get list of spike feature names for the units in the NWB file.
        Since in a NWB file all units must contain the same feature columns,
        'unit_ids' can be left in its default value of None.

         Parameters
        ----------
        unit_ids: array_like
            The unit ids for which the shared feature names will be returned.
            If None (default), will return shared feature names for all units,
        Returns
        ----------
        feature_names
            The list of shared feature names
        '''
        assert HAVE_NWB, "To use the Nwb extractors, install pynwb: \n\n pip install pynwb\n\n"
        with NWBHDF5IO(self._path, 'r+') as io:
            nwbfile = io.read()
            aux = list(nwbfile.units.colnames)
            feature_names = [feat for feat in aux if feat[0:14]=='spike_feature_']
        return feature_names

    def get_unit_spike_feature_names(self, unit_id=None):
        '''This function returns the list of feature names for the given unit.
        Since in a NWB file all units must contain the same feature columns,
        this method equals to 'get_shared_unit_spike_feature_names()'.

        Parameters
        ----------
        unit_id: int
            The unit id for which the feature names will be returned.
        Returns
        ----------
        feature_names
            The list of feature names.
        '''
        return self.get_shared_unit_spike_feature_names(unit_ids=None)

    def copy_unit_spike_features(self, sorting, unit_ids=None, default_values=None):
        '''Copy unit spike features from another sorting extractor to the current
        NWB file. NWB files require that new properties are set once
        for all units. Therefore, the spike feature values for ids not present
        in 'unit_ids' will be filled with 'default_values'.

        Parameters
        ----------
        sorting: SortingExtractor
            The sorting extractor from which the spike features will be copied
        unit_ids: list
            The list of unit_ids for which the spike features will be copied.
        default_values : list
            List of default values for each spike feature, for unit ids not
            present in 'unit_ids' list. Default to NaN for all properties.
        '''
        if unit_ids is None:
            unit_ids = sorting.get_unit_ids()
        else:
            if not isinstance(unit_ids, list):
                raise ValueError("'unit_ids' must be a list of integers")
            if not all(isinstance(x, int) for x in unit_ids):
                raise ValueError("'unit_ids' must be a list of integers")
            existing_ids = self.get_unit_ids()
            if not all(x in existing_ids for x in unit_ids):
                raise ValueError("'unit_ids' contains values outside the range of existing ids")

        new_feature_names = sorting.get_shared_unit_spike_feature_names()
        curr_feature_names = self.get_shared_unit_spike_feature_names()
        if default_values is None:
            default_values = [np.nan]*len(new_feature_names)
        else:
            if len(default_values)!=len(new_feature_names):
                raise Exception("'default_values' list must have length equal to"+
                                " number of features to be copied.")
        # Copies only features that do not exist in NWB file
        nspikes_units = self.get_nspikes()
        for i, feat in enumerate(new_feature_names):
            full_feat_name = 'spike_feature_'+feat
            if full_feat_name in curr_feature_names:
                print(full_feat_name+" already exists in NWB file and can't be copied.")
            else:
                feat_values = {}
                for id in unit_ids:
                    vals = sorting.get_unit_spike_features(unit_id=id,
                                                           feature_name=feat)
                    feat_values[str(id)] = vals.tolist()
                self.set_unit_spike_features(unit_ids=unit_ids,
                                             feature_name=feat,
                                             values=feat_values,
                                             default_value=default_values[i])

    def clear_unit_spike_features(self, unit_id=None, feature_name=None):
        '''NWB files do not allow removing features.'''
        print(self.clear_unit_spike_features.__doc__)

    def clear_units_spike_features(self, *, unit_ids=None, feature_name):
        '''NWB files do not allow removing features.'''
        print(self.clear_units_spike_features.__doc__)

    def add_epoch(self, epoch_name, start_frame, end_frame):
        '''This function adds an epoch to the NWB file.

        Parameters
        ----------
        epoch_name: str
            The name of the epoch to be added
        start_frame: int
            The start frame of the epoch to be added (inclusive)
        end_frame: int
            The end frame of the epoch to be added (exclusive)
        '''
        assert HAVE_NWB, "To use the Nwb extractors, install pynwb: \n\n pip install pynwb\n\n"
        if not isinstance(epoch_name, str):
            raise Exception("'epoch_name' must be a string")
        if not isinstance(start_frame, int):
            raise Exception("'start_frame' must be an integer")
        if not isinstance(end_frame, int):
            raise Exception("'end_frame' must be an integer")

        fs = self.get_sampling_frequency()
        with NWBHDF5IO(self._path, 'r+') as io:
            nwbfile = io.read()
            nwbfile.add_epoch(start_time=start_frame/fs,
                              stop_time=end_frame/fs,
                              tags=epoch_name)
            io.write(nwbfile)

    def remove_epoch(self, epoch_name=None):
        '''NWB files do not allow removing epochs.'''
        print(self.remove_epoch.__doc__)

    def get_epoch_names(self):
        '''This function returns a list of all the epoch names in the NWB file.

        Returns
        ----------
        epoch_names: list
            List of epoch names in the sorting extractor
        '''
        assert HAVE_NWB, "To use the Nwb extractors, install pynwb: \n\n pip install pynwb\n\n"
        with NWBHDF5IO(self._path, 'r') as io:
            nwbfile = io.read()
            if nwbfile.epochs is None:
                print("No epochs in NWB file")
                epoch_names = None
            else:
                flat_list = [item for sublist in nwbfile.epochs['tags'][:] for item in sublist]
                aux = np.array(flat_list)
                epoch_names = np.unique(aux).tolist()
        return epoch_names

    def get_epoch_info(self, epoch_name):
        '''This function returns the start frame and end frame of the epoch
        in a dict.

        Parameters
        ----------
        epoch_name: str
            The name of the epoch to be returned

        Returns
        ----------
        epoch_info: dict
            A dict containing the start frame and end frame of the epoch
        '''
        assert HAVE_NWB, "To use the Nwb extractors, install pynwb: \n\n pip install pynwb\n\n"
        if not isinstance(epoch_name, str):
            raise ValueError("epoch_name must be a string")
        all_epoch_names = self.get_epoch_names()
        if epoch_name not in all_epoch_names:
            raise ValueError("This epoch has not been added")

        fs = self.get_sampling_frequency()
        epoch_info = {}
        with NWBHDF5IO(self._path, 'r') as io:
            nwbfile = io.read()
            flat_list = [item for sublist in nwbfile.epochs['tags'][:] for item in sublist]
            for i, tag in enumerate(flat_list):
                if tag == epoch_name:
                    epoch_info['start_frame'] = int(nwbfile.epochs['start_time'][i]*fs)
                    epoch_info['end_frame'] = int(nwbfile.epochs['stop_time'][i]*fs)
        return epoch_info

    def get_epoch(self, epoch_name):
        '''This function returns a SubSortingExtractor which is a view to the
        given epoch

        Parameters
        ----------
        epoch_name: str
            The name of the epoch to be returned

        Returns
        ----------
        epoch_extractor: SubSortingExtractor
            A SubSortingExtractor which is a view to the given epoch
        '''
        epoch_info = self.get_epoch_info(epoch_name)
        start_frame = epoch_info['start_frame']
        end_frame = epoch_info['end_frame']
        from spikeextractors.subsortingextractor import SubSortingExtractor
        return SubSortingExtractor(parent_sorting=self, start_frame=start_frame,
                                   end_frame=end_frame)
=======
        raise NotImplementedError()

    def get_unit_ids(self):
        pass

    def get_unit_spike_train(self, unit_id, start_frame=None, end_frame=None):
        pass
>>>>>>> dc5914d6

    @staticmethod
    def write_sorting(sorting, save_path, **nwbfile_kwargs):
        """

        Parameters
        ----------
        sorting: SortingExtractor
        save_path: str
        nwbfile_kwargs: optional, pynwb.NWBFile args
        """
        assert HAVE_NWB, "To use the Nwb extractors, install pynwb: \n\n pip install pynwb\n\n"

        ids = sorting.get_unit_ids()
        fs = sorting.get_sampling_frequency()

        if os.path.exists(save_path):
            io = NWBHDF5IO(save_path, 'r+')
            nwbfile = io.read()
        else:
            io = NWBHDF5IO(save_path, mode='w')
            if 'session_description' not in nwbfile_kwargs:
                nwbfile_kwargs['session_description'] = 'No description'
            if 'identifier' not in nwbfile_kwargs:
                nwbfile_kwargs['identifier'] = str(uuid.uuid4())
            input_nwbfile_kwargs = {
                'session_start_time': datetime.now()}
            input_nwbfile_kwargs.update(nwbfile_kwargs)
            nwbfile = NWBFile(**input_nwbfile_kwargs)

<<<<<<< HEAD
        # Tests if Units already exists
        aux = [isinstance(i, Units) for i in nwbfile.children]
        if any(aux):
            units = nwbfile.children[np.where(aux)[0][0]]
        else:
            # Stores spike times for each detected cell (unit)
            for id in ids:
                spkt = sorting.get_unit_spike_train(unit_id=id) / fs
                if 'waveforms' in sorting.get_unit_spike_feature_names(unit_id=id):
                    # Stores average and std of spike traces
                    wf = sorting.get_unit_spike_features(unit_id=id,
                                                         feature_name='waveforms')
                    relevant_ch = most_relevant_ch(wf)
                    # Spike traces on the most relevant channel
                    traces = wf[:, relevant_ch, :]
                    traces_avg = np.mean(traces, axis=0)
                    traces_std = np.std(traces, axis=0)
                    nwbfile.add_unit(id=id,
                                     spike_times=spkt,
                                     waveform_mean=traces_avg,
                                     waveform_sd=traces_std)
                else:
                    nwbfile.add_unit(id=id, spike_times=spkt)
=======
        # Stores spike times for each detected cell (unit)
        for id in ids:
            spkt = sorting.get_unit_spike_train(unit_id=id) / fs
            nwbfile.add_unit(id=id, spike_times=spkt)
            # 'waveform_mean' and 'waveform_sd' are interesting args to include later            
>>>>>>> dc5914d6

        io.write(nwbfile)
        io.close()


def most_relevant_ch(traces):
    """
    Calculates the most relevant channel for an Unit.
    Estimates the channel where the max-min difference of the average traces is greatest.

    traces : ndarray
        ndarray of shape (nSpikes, nChannels, nSamples)
    """
    nSpikes = traces.shape[0]
    nChannels = traces.shape[1]
    nSamples = traces.shape[2]

    #average and std of spike traces per channel
    avg = np.mean(traces, axis=0)
    std = np.std(traces, axis=0)

    max_min = np.zeros(nChannels)
    for ch in range(nChannels):
        max_min[ch] = avg[ch,:].max() - avg[ch,:].min()

    relevant_ch = np.argmax(max_min)
    return relevant_ch<|MERGE_RESOLUTION|>--- conflicted
+++ resolved
@@ -2,11 +2,8 @@
 import os
 import numpy as np
 from datetime import datetime
-<<<<<<< HEAD
 from hdmf.data_utils import DataChunkIterator
-=======
 import uuid
->>>>>>> dc5914d6
 
 try:
     from pynwb import NWBHDF5IO
@@ -59,7 +56,6 @@
                 self.sampling_frequency = 1. / np.median(np.diff(es.timestamps))
                 self.recording_start_time = es.timestamps[0]
             else:
-<<<<<<< HEAD
                 self.sampling_frequency = es.rate
                 if hasattr(es, 'starting_time'):
                     self.recording_start_time = es.starting_time
@@ -278,6 +274,10 @@
                 print("No epochs in NWB file")
                 epoch_names = None
             else:
+                sampling_frequency = ts.rate
+            data = np.copy(np.transpose(ts.data))
+            NRX = se.NumpyRecordingExtractor(timeseries=data, sampling_frequency=sampling_frequency, geom=geom)
+            CopyRecordingExtractor.__init__(self, NRX)
                 flat_list = [item for sublist in nwbfile.epochs['tags'][:] for item in sublist]
                 aux = np.array(flat_list)
                 epoch_names = np.unique(aux).tolist()
@@ -316,47 +316,38 @@
         return epoch_info
 
     @staticmethod
-    def write_recording(recording, save_path, nwbfile_kwargs=None):
+    def write_recording(recording, save_path, **nwbfile_kwargs):
         """
-=======
-                sampling_frequency = ts.rate
-            data = np.copy(np.transpose(ts.data))
-            NRX = se.NumpyRecordingExtractor(timeseries=data, sampling_frequency=sampling_frequency, geom=geom)
-            CopyRecordingExtractor.__init__(self, NRX)
-
-    @staticmethod
-    def write_recording(recording, save_path, acquisition_name='ElectricalSeries', **nwbfile_kwargs):
-        '''
->>>>>>> dc5914d6
 
         Parameters
         ----------
         recording: RecordingExtractor
         save_path: str
-<<<<<<< HEAD
         nwbfile_kwargs: optional, dict with optional args of pynwb.NWBFile
         """
-=======
+    def write_recording(recording, save_path, acquisition_name='ElectricalSeries', **nwbfile_kwargs):
+        '''
+
+        Parameters
+        ----------
+        recording: RecordingExtractor
+        save_path: str
         acquisition_name: str (default 'ElectricalSeries')
         nwbfile_kwargs: optional, pynwb.NWBFile args
         '''
->>>>>>> dc5914d6
         assert HAVE_NWB, "To use the Nwb extractors, install pynwb: \n\n pip install pynwb\n\n"
         M = recording.get_num_channels()
 
         if os.path.exists(save_path):
-<<<<<<< HEAD
             io = NWBHDF5IO(save_path, 'r+')
             nwbfile = io.read()
         else:
             io = NWBHDF5IO(save_path, mode='w')
-            input_nwbfile_kwargs = {
-                'session_start_time': datetime.now(),
-                'identifier': '',
-                'session_description': ''}
-            if nwbfile_kwargs is not None:
-                input_nwbfile_kwargs.update(nwbfile_kwargs)
-            nwbfile = NWBFile(**input_nwbfile_kwargs)
+            kwargs = {'session_description': 'No description',
+                      'identifier': str(uuid.uuid4()),
+                      'session_start_time': datetime.now()}
+            kwargs.update(**nwbfile_kwargs)
+            nwbfile = NWBFile(**kwargs)
 
         # Tests if Device already exists
         aux = [isinstance(i, Device) for i in nwbfile.children]
@@ -379,6 +370,29 @@
                 device=device,
                 description=eg_description
             )
+        if os.path.exists(save_path):
+            os.remove(save_path)
+
+        if 'session_description' not in nwbfile_kwargs:
+            nwbfile_kwargs['session_description'] = 'No description'
+        if 'identifier' not in nwbfile_kwargs:
+            nwbfile_kwargs['identifier'] = str(uuid.uuid4())
+        input_nwbfile_kwargs = {
+            'session_start_time': datetime.now()}
+        input_nwbfile_kwargs.update(nwbfile_kwargs)
+        nwbfile = NWBFile(**input_nwbfile_kwargs)
+
+        device = nwbfile.create_device(name='device_name')
+        eg_name = 'electrode_group_name'
+        eg_description = "electrode_group_description"
+        eg_location = "electrode_group_location"
+
+        electrode_group = nwbfile.create_electrode_group(
+            name=eg_name,
+            location=eg_location,
+            device=device,
+            description=eg_description
+        )
 
             # add electrodes with locations
             for m in range(M):
@@ -428,6 +442,20 @@
                     data = recording.get_traces(channel_ids=[id]).flatten().astype('int16')
                     yield data
 
+        ephys_ts = ElectricalSeries(
+            name=acquisition_name,
+            data=ephys_data,
+            electrodes=electrode_table_region,
+            starting_time=recording.frame_to_time(0),
+            rate=rate,
+            resolution=1e-6,
+            comments='Generated from SpikeInterface::NwbRecordingExtractor',
+            description='acquisition_description'
+        )
+
+        nwbfile.add_acquisition(ephys_ts)
+        with NWBHDF5IO(save_path, 'w') as io:
+            io.write(nwbfile)
             data = data_generator(recording=recording, num_channels=M)
             ephys_data = DataChunkIterator(data=data,
                                            iter_axis=1,
@@ -450,66 +478,6 @@
 
         io.write(nwbfile)
         io.close()
-=======
-            os.remove(save_path)
-
-        if 'session_description' not in nwbfile_kwargs:
-            nwbfile_kwargs['session_description'] = 'No description'
-        if 'identifier' not in nwbfile_kwargs:
-            nwbfile_kwargs['identifier'] = str(uuid.uuid4())
-        input_nwbfile_kwargs = {
-            'session_start_time': datetime.now()}
-        input_nwbfile_kwargs.update(nwbfile_kwargs)
-        nwbfile = NWBFile(**input_nwbfile_kwargs)
-
-        device = nwbfile.create_device(name='device_name')
-        eg_name = 'electrode_group_name'
-        eg_description = "electrode_group_description"
-        eg_location = "electrode_group_location"
-
-        electrode_group = nwbfile.create_electrode_group(
-            name=eg_name,
-            location=eg_location,
-            device=device,
-            description=eg_description
-        )
-
-        for m in range(M):
-            location = recording.get_channel_property(m, 'location')
-            impedence = -1.0
-            while len(location) < 3:
-                location = np.append(location, [0])
-            nwbfile.add_electrode(
-                id=m,
-                x=float(location[0]), y=float(location[1]), z=float(location[2]),
-                imp=impedence,
-                location='electrode_location',
-                filtering='none',
-                group=electrode_group,
-            )
-        electrode_table_region = nwbfile.create_electrode_table_region(
-            list(range(M)),
-            'electrode_table_region'
-        )
-
-        rate = recording.get_sampling_frequency()
-        ephys_data = recording.get_traces().T
-
-        ephys_ts = ElectricalSeries(
-            name=acquisition_name,
-            data=ephys_data,
-            electrodes=electrode_table_region,
-            starting_time=recording.frame_to_time(0),
-            rate=rate,
-            resolution=1e-6,
-            comments='Generated from SpikeInterface::NwbRecordingExtractor',
-            description='acquisition_description'
-        )
-
-        nwbfile.add_acquisition(ephys_ts)
-        with NWBHDF5IO(save_path, 'w') as io:
-            io.write(nwbfile)
->>>>>>> dc5914d6
 
 
 class NwbSortingExtractor(se.SortingExtractor):
@@ -535,7 +503,6 @@
         """
         assert HAVE_NWB, "To use the Nwb extractors, install pynwb: \n\n pip install pynwb\n\n"
         se.SortingExtractor.__init__(self)
-<<<<<<< HEAD
         self._path = path
         with NWBHDF5IO(self._path, 'r') as io:
             nwbfile = io.read()
@@ -1138,15 +1105,6 @@
         from spikeextractors.subsortingextractor import SubSortingExtractor
         return SubSortingExtractor(parent_sorting=self, start_frame=start_frame,
                                    end_frame=end_frame)
-=======
-        raise NotImplementedError()
-
-    def get_unit_ids(self):
-        pass
-
-    def get_unit_spike_train(self, unit_id, start_frame=None, end_frame=None):
-        pass
->>>>>>> dc5914d6
 
     @staticmethod
     def write_sorting(sorting, save_path, **nwbfile_kwargs):
@@ -1168,16 +1126,13 @@
             nwbfile = io.read()
         else:
             io = NWBHDF5IO(save_path, mode='w')
-            if 'session_description' not in nwbfile_kwargs:
-                nwbfile_kwargs['session_description'] = 'No description'
-            if 'identifier' not in nwbfile_kwargs:
-                nwbfile_kwargs['identifier'] = str(uuid.uuid4())
             input_nwbfile_kwargs = {
-                'session_start_time': datetime.now()}
-            input_nwbfile_kwargs.update(nwbfile_kwargs)
+                'session_start_time': datetime.now(),
+                'identifier': str(uuid.uuid4()),
+                'session_description': 'No description'}
+            input_nwbfile_kwargs.update(**nwbfile_kwargs)
             nwbfile = NWBFile(**input_nwbfile_kwargs)
 
-<<<<<<< HEAD
         # Tests if Units already exists
         aux = [isinstance(i, Units) for i in nwbfile.children]
         if any(aux):
@@ -1201,13 +1156,6 @@
                                      waveform_sd=traces_std)
                 else:
                     nwbfile.add_unit(id=id, spike_times=spkt)
-=======
-        # Stores spike times for each detected cell (unit)
-        for id in ids:
-            spkt = sorting.get_unit_spike_train(unit_id=id) / fs
-            nwbfile.add_unit(id=id, spike_times=spkt)
-            # 'waveform_mean' and 'waveform_sd' are interesting args to include later            
->>>>>>> dc5914d6
 
         io.write(nwbfile)
         io.close()
