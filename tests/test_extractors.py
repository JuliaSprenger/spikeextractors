import numpy as np
import os, sys
import unittest
import tempfile
import shutil


def append_to_path(dir0):  # A convenience function
    if dir0 not in sys.path:
        sys.path.append(dir0)


append_to_path(os.getcwd() + '/..')
import spikeinterface as si


class TestExtractors(unittest.TestCase):
    def setUp(self):
        self.RX, self.SX, self.SX2, self.example_info = self._create_example()
        self.test_dir = tempfile.mkdtemp()

    def tearDown(self):
        # Remove the directory after the test
        shutil.rmtree(self.test_dir)

    def _create_example(self):
<<<<<<< HEAD
        M = 4
        N = 10000
        samplerate = 30000
        X = np.random.normal(0, 1, (M, N))
        geom = np.random.normal(0, 1, (M, 2))
        X = (X * 100).astype(int)
        RX = si.NumpyRecordingExtractor(timeseries=X, samplerate=samplerate, geom=geom)
        SX = si.NumpySortingExtractor()
        L = [200, 300, 400]
        train1 = np.rint(np.random.uniform(0, N, L[0])).astype(int)
        SX.addUnit(unit_id=1, times=train1)
        SX.addUnit(unit_id=2, times=np.random.uniform(0, N, L[1]))
        SX.addUnit(unit_id=3, times=np.random.uniform(0, N, L[2]))
        SX.setUnitProperty(unit_id=1, property_name='stablility', value=80)
        RX.setChannelProperty(channel_id=0, property_name='location', value=(0, 0))
        example_info = dict(
            M=M,
            N=N,
=======
        channel_ids = [0, 1, 2, 3]
        num_channels=4
        num_frames=10000
        samplerate=30000
        X=np.random.normal(0,1,(num_channels,num_frames))
        geom=np.random.normal(0,1,(num_channels,2))
        X=(X*100).astype(int)
        RX=si.NumpyRecordingExtractor(timeseries=X,samplerate=samplerate,geom=geom)
        SX=si.NumpySortingExtractor()
        spike_times=[200, 300, 400]
        train1 = np.rint(np.random.uniform(0,num_frames,spike_times[0])).astype(int)
        SX.addUnit(unit_id=1,times=train1)
        SX.addUnit(unit_id=2,times=np.random.uniform(0,num_frames,spike_times[1]))
        SX.addUnit(unit_id=3,times=np.random.uniform(0,num_frames,spike_times[2]))
        SX.setUnitProperty(unit_id=1, property_name='stablility', value=80)
        SX2=si.NumpySortingExtractor()
        spike_times2=[100, 150, 450]
        train2= np.rint(np.random.uniform(0,num_frames,spike_times[0])).astype(int)
        SX2.addUnit(unit_id=3,times=train2)
        SX2.addUnit(unit_id=4,times=np.random.uniform(0,num_frames,spike_times2[1]))
        SX2.addUnit(unit_id=5,times=np.random.uniform(0,num_frames,spike_times2[2]))
        SX2.setUnitProperty(unit_id=4, property_name='stablility', value=80)
        RX.setChannelProperty(channel_id=0, property_name='location', value=(0,0))
        example_info=dict(
            channel_ids=channel_ids,
            num_channels=num_channels,
            num_frames=num_frames,
>>>>>>> 0d7873a4
            samplerate=samplerate,
            unit_ids=[1, 2, 3],
            train1=train1,
            unit_prop=80,
            channel_prop=(0, 0)
        )
<<<<<<< HEAD
        return (RX, SX, example_info)

    def test_example(self):
        self.assertEqual(self.RX.getNumChannels(), self.example_info['M'])
        self.assertEqual(self.RX.getNumFrames(), self.example_info['N'])
        self.assertEqual(self.RX.getSamplingFrequency(), self.example_info['samplerate'])
        self.assertEqual(self.SX.getUnitIds(), self.example_info['unit_ids'])
        self.assertEqual(self.RX.getChannelProperty(channel_id=0, property_name='location'),
                         self.example_info['channel_prop'])
        self.assertEqual(self.SX.getUnitProperty(unit_id=1, property_name='stablility'), self.example_info['unit_prop'])
        self.assertTrue(np.array_equal(self.SX.getUnitSpikeTrain(1), self.example_info['train1']))
=======
        return (RX,SX,SX2, example_info)

    def test_example(self):
        self.assertEqual(self.RX.getChannelIds(),self.example_info['channel_ids'])
        self.assertEqual(self.RX.getNumChannels(),self.example_info['num_channels'])
        self.assertEqual(self.RX.getNumFrames(),self.example_info['num_frames'])
        self.assertEqual(self.RX.getSamplingFrequency(),self.example_info['samplerate'])
        self.assertEqual(self.SX.getUnitIds(),self.example_info['unit_ids'])
        self.assertEqual(self.RX.getChannelProperty(channel_id=0, property_name='location'),self.example_info['channel_prop'])
        self.assertEqual(self.SX.getUnitProperty(unit_id=1, property_name='stablility'),self.example_info['unit_prop'])
        self.assertTrue(np.array_equal(self.SX.getUnitSpikeTrain(1),self.example_info['train1']))
>>>>>>> 0d7873a4
        self.assertTrue(issubclass(self.SX.getUnitSpikeTrain(1).dtype.type, np.integer))
        self._check_recording_return_types(self.RX)

    def test_mda_extractor(self):
        path1 = self.test_dir + '/mda'
        path2 = path1 + '/firings_true.mda'
        si.MdaRecordingExtractor.writeRecording(self.RX, path1)
        si.MdaSortingExtractor.writeSorting(self.SX, path2)
        RX_mda = si.MdaRecordingExtractor(path1)
        SX_mda = si.MdaSortingExtractor(path2)
        self._check_recording_return_types(RX_mda)
        self._check_recordings_equal(self.RX, RX_mda)
        self._check_sorting_return_types(SX_mda)
        self._check_sortings_equal(self.SX, SX_mda)

<<<<<<< HEAD
    # don't do this test because pynwb causes a seg fault!
    def test_nwb_extractor(self):
        path1 = self.test_dir + '/test.nwb'
        si.NwbRecordingExtractor.writeRecording(self.RX, path1, acquisition_name='test')
        RX_nwb = si.NwbRecordingExtractor(path1, acquisition_name='test')
        self._check_recording_return_types(RX_nwb)
        self._check_recordings_equal(self.RX, RX_nwb)

    def _check_recording_return_types(self, RX):
        M = RX.getNumChannels()
        N = RX.getNumFrames()
        self.assertTrue((type(RX.getNumChannels()) == int) or (type(RX.getNumChannels()) == np.int64))
        self.assertTrue((type(RX.getNumFrames()) == int) or (type(RX.getNumFrames()) == np.int64))
        self.assertTrue((type(RX.getSamplingFrequency()) == float) or (type(RX.getSamplingFrequency()) == np.float64))
        self.assertTrue(type(RX.getTraces(start_frame=0, end_frame=10)) == np.ndarray)
=======
    # old: don't do this test because pynwb causes a seg fault!
    # don't do this test because pynwb interface has changed
    #def test_nwb_extractor(self):
    #    path1=self.test_dir+'/test.nwb'
    #    si.NwbRecordingExtractor.writeRecording(self.RX,path1,acquisition_name='test')
    #    RX_nwb=si.NwbRecordingExtractor(path1,acquisition_name='test')
    #    self._check_recording_return_types(RX_nwb)
    #    self._check_recordings_equal(self.RX,RX_nwb)

    def _check_recording_return_types(self,RX):
        channel_ids=RX.getChannelIds()
        M=RX.getNumChannels()
        N=RX.getNumFrames()
        self.assertTrue((type(RX.getNumChannels())==int) or (type(RX.getNumChannels())==np.int64))
        self.assertTrue((type(RX.getNumFrames())==int) or (type(RX.getNumFrames())==np.int64))
        self.assertTrue((type(RX.getSamplingFrequency())==float) or (type(RX.getSamplingFrequency())==np.float64))
        self.assertTrue(type(RX.getTraces(start_frame=0,end_frame=10))==np.ndarray)
        for channel_id in channel_ids:
            self.assertTrue((type(channel_id)==int) or (type(channel_id)==np.int64))
>>>>>>> 0d7873a4

    def test_biocam_extractor(self):
        path1 = self.test_dir + '/raw.brw'
        si.BiocamRecordingExtractor.writeRecording(self.RX, path1)
        RX_biocam = si.BiocamRecordingExtractor(path1)
        self._check_recording_return_types(RX_biocam)
        self._check_recordings_equal(self.RX, RX_biocam)

    def test_mearec_extractors(self):
        path1 = self.test_dir + '/raw'
        si.MEArecRecordingExtractor.writeRecording(self.RX, path1)
        RX_mearec = si.MEArecRecordingExtractor(path1)
        self._check_recording_return_types(RX_mearec)
        self._check_recordings_equal(self.RX, RX_mearec)

        path2 = self.test_dir + '/firings_true'
        si.MEArecSortingExtractor.writeSorting(self.SX, path2, self.RX.getSamplingFrequency())
        SX_mearec = si.MEArecSortingExtractor(path2)
        self._check_sorting_return_types(SX_mearec)
        self._check_sortings_equal(self.SX, SX_mearec)

    def test_hs2_extractor(self):
        path1 = self.test_dir + '/firings_true.hdf5'
        si.HS2SortingExtractor.writeSorting(self.SX, path1)
        SX_hs2 = si.HS2SortingExtractor(path1)
        self._check_sorting_return_types(SX_hs2)
        self._check_sortings_equal(self.SX, SX_hs2)

    def test_kilosort_extractor(self):
        path1 = self.test_dir + '/firings_true'
        si.KiloSortSortingExtractor.writeSorting(self.SX, path1)
        SX_ks = si.KiloSortSortingExtractor(path1)
        self._check_sorting_return_types(SX_ks)
        self._check_sortings_equal(self.SX, SX_ks)

    def test_klusta_extractor(self):
        path1 = self.test_dir + '/firings_true.kwik'
        si.KlustaSortingExtractor.writeSorting(self.SX, path1)
        SX_kl = si.KlustaSortingExtractor(path1)
        self._check_sorting_return_types(SX_kl)
        self._check_sortings_equal(self.SX, SX_kl)

    def test_spykingcircus_extractor(self):
        path1 = self.test_dir + '/firings_true'
        si.SpykingCircusSortingExtractor.writeSorting(self.SX, path1)
        SX_spy = si.SpykingCircusSortingExtractor(path1)
        self._check_sorting_return_types(SX_spy)
        self._check_sortings_equal(self.SX, SX_spy)

    def test_multi_sub_recording_extractor(self):
        RX_multi = si.MultiRecordingExtractor(
            recordings=[self.RX, self.RX, self.RX],
            epoch_names=['A', 'B', 'C']
        )
        RX_sub = RX_multi.getEpoch('C')
        self._check_recordings_equal(self.RX, RX_sub)

    def test_multi_sub_sorting_extractor(self):
<<<<<<< HEAD
        N = self.RX.getNumFrames()
        SX_multi = si.MultiSortingExtractor(
            sorting_extractors=[self.SX, self.SX, self.SX],
            start_frames=[0, N, 2 * N]
        )
        SX_sub = si.SubSortingExtractor(parent_sorting=SX_multi, start_frame=N, end_frame=2 * N)
        self._check_sortings_equal(self.SX, SX_sub)

    def _check_recordings_equal(self, RX1, RX2):
        M = RX1.getNumChannels()
        N = RX1.getNumFrames()
=======
        N=self.RX.getNumFrames()
        SX_multi=si.MultiSortingExtractor(
            sortings=[self.SX,self.SX,self.SX],
            start_frames=[0, N, 2*N]
        )
        SX_sub = si.SubSortingExtractor(parent_sorting=SX_multi, start_frame=N, end_frame=2*N)
        self._check_sortings_equal(self.SX,SX_sub)

        N=self.RX.getNumFrames()
        SX_multi=si.MultiSortingExtractor(
            sortings=[self.SX,self.SX,self.SX],
            start_frames=[0,N,2*N]
        )
        SX_sub = si.SubSortingExtractor(parent_sorting=SX_multi, start_frame=0)
        self._check_sortings_equal(SX_multi,SX_sub)

        N=self.RX.getNumFrames()
        SX_multi=si.MultiSortingExtractor(
            sortings=[self.SX,self.SX,self.SX],
            start_frames=[2*N,0,N]
        )
        SX_sub = si.SubSortingExtractor(parent_sorting=SX_multi, start_frame=N, end_frame=2*N)
        self._check_sortings_equal(self.SX,SX_sub)

        N=self.RX.getNumFrames()
        SX_multi=si.MultiSortingExtractor(
            sortings=[self.SX,self.SX,self.SX],
            start_frames=[0,0,0]
        )
        SX_sub = si.SubSortingExtractor(parent_sorting=SX_multi, start_frame=0)
        self._check_sortings_equal(SX_multi,SX_sub)

        N=self.RX.getNumFrames()
        SX_multi=si.MultiSortingExtractor(
            sortings=[self.SX,self.SX2],
            start_frames=[0,0]
        )
        SX_sub1 = si.SubSortingExtractor(parent_sorting=SX_multi, start_frame=0,end_frame=N)
        self._check_sortings_equal(SX_multi,SX_sub1)

    def _check_recordings_equal(self,RX1,RX2):
        M=RX1.getNumChannels()
        N=RX1.getNumFrames()
        # getChannelIds
        self.assertEqual(RX1.getChannelIds(),RX2.getChannelIds())
>>>>>>> 0d7873a4
        # getNumChannels
        self.assertEqual(RX1.getNumChannels(), RX2.getNumChannels())
        # getNumFrames
        self.assertEqual(RX1.getNumFrames(), RX2.getNumFrames())
        # getSamplingFrequency
        self.assertEqual(RX1.getSamplingFrequency(), RX2.getSamplingFrequency())
        # getTraces
        tmp1 = RX1.getTraces()
        tmp2 = RX2.getTraces()
        self.assertTrue(np.allclose(
            RX1.getTraces(),
            RX2.getTraces()
        ))
        sf = 0;
        ef = 0;
        ch = [0, M - 1]
        self.assertTrue(np.allclose(
<<<<<<< HEAD
            RX1.getTraces(start_frame=sf, end_frame=ef, channel_ids=ch),
            RX2.getTraces(start_frame=sf, end_frame=ef, channel_ids=ch)
=======
            RX1.getTraces(channel_ids=ch, start_frame=sf,end_frame=ef),
            RX2.getTraces(channel_ids=ch, start_frame=sf,end_frame=ef)
>>>>>>> 0d7873a4
        ))
        for f in range(0, RX1.getNumFrames(), 10):
            self.assertTrue(np.isclose(RX1.frameToTime(f), RX2.frameToTime(f)))
            self.assertTrue(np.isclose(RX1.timeToFrame(RX1.frameToTime(f)), RX2.timeToFrame(RX2.frameToTime(f))))
        # getSnippets
        frames = [30, 50, 80]
        snippets1 = RX1.getSnippets(reference_frames=frames, snippet_len=20)
        snippets2 = RX2.getSnippets(reference_frames=frames, snippet_len=(10, 10))
        for ii in range(len(frames)):
            self.assertTrue(np.allclose(snippets1[ii], snippets2[ii]))

    def _check_sorting_return_types(self, SX):
        unit_ids = SX.getUnitIds()
        self.assertTrue(all(isinstance(id, int) or isinstance(id, np.integer) for id in unit_ids))
        for id in unit_ids:
            train = SX.getUnitSpikeTrain(id)
            print(train)
            self.assertTrue(all(isinstance(x, int) or isinstance(x, np.integer) for x in train))

    def _check_sortings_equal(self, SX1, SX2):
        K = len(SX1.getUnitIds())
        # getUnitIds
        ids1 = np.sort(np.array(SX1.getUnitIds()))
        ids2 = np.sort(np.array(SX2.getUnitIds()))
        self.assertTrue(np.allclose(ids1, ids2))
        for id in ids1:
            train1 = np.sort(SX1.getUnitSpikeTrain(id))
            train2 = np.sort(SX2.getUnitSpikeTrain(id))
            print(train1)
            print(train2)
            self.assertTrue(np.array_equal(train1, train2))


if __name__ == '__main__':
    unittest.main()<|MERGE_RESOLUTION|>--- conflicted
+++ resolved
@@ -24,85 +24,52 @@
         shutil.rmtree(self.test_dir)
 
     def _create_example(self):
-<<<<<<< HEAD
-        M = 4
-        N = 10000
+        channel_ids = [0, 1, 2, 3]
+        num_channels = 4
+        num_frames = 10000
         samplerate = 30000
-        X = np.random.normal(0, 1, (M, N))
-        geom = np.random.normal(0, 1, (M, 2))
+        X = np.random.normal(0, 1, (num_channels, num_frames))
+        geom = np.random.normal(0, 1, (num_channels, 2))
         X = (X * 100).astype(int)
         RX = si.NumpyRecordingExtractor(timeseries=X, samplerate=samplerate, geom=geom)
         SX = si.NumpySortingExtractor()
-        L = [200, 300, 400]
-        train1 = np.rint(np.random.uniform(0, N, L[0])).astype(int)
+        spike_times = [200, 300, 400]
+        train1 = np.rint(np.random.uniform(0, num_frames, spike_times[0])).astype(int)
         SX.addUnit(unit_id=1, times=train1)
-        SX.addUnit(unit_id=2, times=np.random.uniform(0, N, L[1]))
-        SX.addUnit(unit_id=3, times=np.random.uniform(0, N, L[2]))
+        SX.addUnit(unit_id=2, times=np.random.uniform(0, num_frames, spike_times[1]))
+        SX.addUnit(unit_id=3, times=np.random.uniform(0, num_frames, spike_times[2]))
         SX.setUnitProperty(unit_id=1, property_name='stablility', value=80)
+        SX2 = si.NumpySortingExtractor()
+        spike_times2 = [100, 150, 450]
+        train2 = np.rint(np.random.uniform(0, num_frames, spike_times[0])).astype(int)
+        SX2.addUnit(unit_id=3, times=train2)
+        SX2.addUnit(unit_id=4, times=np.random.uniform(0, num_frames, spike_times2[1]))
+        SX2.addUnit(unit_id=5, times=np.random.uniform(0, num_frames, spike_times2[2]))
+        SX2.setUnitProperty(unit_id=4, property_name='stablility', value=80)
         RX.setChannelProperty(channel_id=0, property_name='location', value=(0, 0))
         example_info = dict(
-            M=M,
-            N=N,
-=======
-        channel_ids = [0, 1, 2, 3]
-        num_channels=4
-        num_frames=10000
-        samplerate=30000
-        X=np.random.normal(0,1,(num_channels,num_frames))
-        geom=np.random.normal(0,1,(num_channels,2))
-        X=(X*100).astype(int)
-        RX=si.NumpyRecordingExtractor(timeseries=X,samplerate=samplerate,geom=geom)
-        SX=si.NumpySortingExtractor()
-        spike_times=[200, 300, 400]
-        train1 = np.rint(np.random.uniform(0,num_frames,spike_times[0])).astype(int)
-        SX.addUnit(unit_id=1,times=train1)
-        SX.addUnit(unit_id=2,times=np.random.uniform(0,num_frames,spike_times[1]))
-        SX.addUnit(unit_id=3,times=np.random.uniform(0,num_frames,spike_times[2]))
-        SX.setUnitProperty(unit_id=1, property_name='stablility', value=80)
-        SX2=si.NumpySortingExtractor()
-        spike_times2=[100, 150, 450]
-        train2= np.rint(np.random.uniform(0,num_frames,spike_times[0])).astype(int)
-        SX2.addUnit(unit_id=3,times=train2)
-        SX2.addUnit(unit_id=4,times=np.random.uniform(0,num_frames,spike_times2[1]))
-        SX2.addUnit(unit_id=5,times=np.random.uniform(0,num_frames,spike_times2[2]))
-        SX2.setUnitProperty(unit_id=4, property_name='stablility', value=80)
-        RX.setChannelProperty(channel_id=0, property_name='location', value=(0,0))
-        example_info=dict(
             channel_ids=channel_ids,
             num_channels=num_channels,
             num_frames=num_frames,
->>>>>>> 0d7873a4
             samplerate=samplerate,
             unit_ids=[1, 2, 3],
             train1=train1,
             unit_prop=80,
             channel_prop=(0, 0)
         )
-<<<<<<< HEAD
-        return (RX, SX, example_info)
+
+        return (RX, SX, SX2, example_info)
 
     def test_example(self):
-        self.assertEqual(self.RX.getNumChannels(), self.example_info['M'])
-        self.assertEqual(self.RX.getNumFrames(), self.example_info['N'])
+        self.assertEqual(self.RX.getChannelIds(), self.example_info['channel_ids'])
+        self.assertEqual(self.RX.getNumChannels(), self.example_info['num_channels'])
+        self.assertEqual(self.RX.getNumFrames(), self.example_info['num_frames'])
         self.assertEqual(self.RX.getSamplingFrequency(), self.example_info['samplerate'])
         self.assertEqual(self.SX.getUnitIds(), self.example_info['unit_ids'])
         self.assertEqual(self.RX.getChannelProperty(channel_id=0, property_name='location'),
                          self.example_info['channel_prop'])
         self.assertEqual(self.SX.getUnitProperty(unit_id=1, property_name='stablility'), self.example_info['unit_prop'])
         self.assertTrue(np.array_equal(self.SX.getUnitSpikeTrain(1), self.example_info['train1']))
-=======
-        return (RX,SX,SX2, example_info)
-
-    def test_example(self):
-        self.assertEqual(self.RX.getChannelIds(),self.example_info['channel_ids'])
-        self.assertEqual(self.RX.getNumChannels(),self.example_info['num_channels'])
-        self.assertEqual(self.RX.getNumFrames(),self.example_info['num_frames'])
-        self.assertEqual(self.RX.getSamplingFrequency(),self.example_info['samplerate'])
-        self.assertEqual(self.SX.getUnitIds(),self.example_info['unit_ids'])
-        self.assertEqual(self.RX.getChannelProperty(channel_id=0, property_name='location'),self.example_info['channel_prop'])
-        self.assertEqual(self.SX.getUnitProperty(unit_id=1, property_name='stablility'),self.example_info['unit_prop'])
-        self.assertTrue(np.array_equal(self.SX.getUnitSpikeTrain(1),self.example_info['train1']))
->>>>>>> 0d7873a4
         self.assertTrue(issubclass(self.SX.getUnitSpikeTrain(1).dtype.type, np.integer))
         self._check_recording_return_types(self.RX)
 
@@ -118,43 +85,25 @@
         self._check_sorting_return_types(SX_mda)
         self._check_sortings_equal(self.SX, SX_mda)
 
-<<<<<<< HEAD
-    # don't do this test because pynwb causes a seg fault!
-    def test_nwb_extractor(self):
-        path1 = self.test_dir + '/test.nwb'
-        si.NwbRecordingExtractor.writeRecording(self.RX, path1, acquisition_name='test')
-        RX_nwb = si.NwbRecordingExtractor(path1, acquisition_name='test')
-        self._check_recording_return_types(RX_nwb)
-        self._check_recordings_equal(self.RX, RX_nwb)
+    # old: don't do this test because pynwb causes a seg fault!
+    # don't do this test because pynwb interface has changed
+    # def test_nwb_extractor(self):
+    #    path1=self.test_dir+'/test.nwb'
+    #    si.NwbRecordingExtractor.writeRecording(self.RX,path1,acquisition_name='test')
+    #    RX_nwb=si.NwbRecordingExtractor(path1,acquisition_name='test')
+    #    self._check_recording_return_types(RX_nwb)
+    #    self._check_recordings_equal(self.RX,RX_nwb)
 
     def _check_recording_return_types(self, RX):
+        channel_ids = RX.getChannelIds()
         M = RX.getNumChannels()
         N = RX.getNumFrames()
         self.assertTrue((type(RX.getNumChannels()) == int) or (type(RX.getNumChannels()) == np.int64))
         self.assertTrue((type(RX.getNumFrames()) == int) or (type(RX.getNumFrames()) == np.int64))
         self.assertTrue((type(RX.getSamplingFrequency()) == float) or (type(RX.getSamplingFrequency()) == np.float64))
         self.assertTrue(type(RX.getTraces(start_frame=0, end_frame=10)) == np.ndarray)
-=======
-    # old: don't do this test because pynwb causes a seg fault!
-    # don't do this test because pynwb interface has changed
-    #def test_nwb_extractor(self):
-    #    path1=self.test_dir+'/test.nwb'
-    #    si.NwbRecordingExtractor.writeRecording(self.RX,path1,acquisition_name='test')
-    #    RX_nwb=si.NwbRecordingExtractor(path1,acquisition_name='test')
-    #    self._check_recording_return_types(RX_nwb)
-    #    self._check_recordings_equal(self.RX,RX_nwb)
-
-    def _check_recording_return_types(self,RX):
-        channel_ids=RX.getChannelIds()
-        M=RX.getNumChannels()
-        N=RX.getNumFrames()
-        self.assertTrue((type(RX.getNumChannels())==int) or (type(RX.getNumChannels())==np.int64))
-        self.assertTrue((type(RX.getNumFrames())==int) or (type(RX.getNumFrames())==np.int64))
-        self.assertTrue((type(RX.getSamplingFrequency())==float) or (type(RX.getSamplingFrequency())==np.float64))
-        self.assertTrue(type(RX.getTraces(start_frame=0,end_frame=10))==np.ndarray)
         for channel_id in channel_ids:
-            self.assertTrue((type(channel_id)==int) or (type(channel_id)==np.int64))
->>>>>>> 0d7873a4
+            self.assertTrue((type(channel_id) == int) or (type(channel_id) == np.int64))
 
     def test_biocam_extractor(self):
         path1 = self.test_dir + '/raw.brw'
@@ -213,65 +162,51 @@
         self._check_recordings_equal(self.RX, RX_sub)
 
     def test_multi_sub_sorting_extractor(self):
-<<<<<<< HEAD
-        N = self.RX.getNumFrames()
-        SX_multi = si.MultiSortingExtractor(
-            sorting_extractors=[self.SX, self.SX, self.SX],
+        N = self.RX.getNumFrames()
+        SX_multi = si.MultiSortingExtractor(
+            sortings=[self.SX, self.SX, self.SX],
             start_frames=[0, N, 2 * N]
         )
         SX_sub = si.SubSortingExtractor(parent_sorting=SX_multi, start_frame=N, end_frame=2 * N)
         self._check_sortings_equal(self.SX, SX_sub)
+
+        N = self.RX.getNumFrames()
+        SX_multi = si.MultiSortingExtractor(
+            sortings=[self.SX, self.SX, self.SX],
+            start_frames=[0, N, 2 * N]
+        )
+        SX_sub = si.SubSortingExtractor(parent_sorting=SX_multi, start_frame=0)
+        self._check_sortings_equal(SX_multi, SX_sub)
+
+        N = self.RX.getNumFrames()
+        SX_multi = si.MultiSortingExtractor(
+            sortings=[self.SX, self.SX, self.SX],
+            start_frames=[2 * N, 0, N]
+        )
+        SX_sub = si.SubSortingExtractor(parent_sorting=SX_multi, start_frame=N, end_frame=2 * N)
+        self._check_sortings_equal(self.SX, SX_sub)
+
+        N = self.RX.getNumFrames()
+        SX_multi = si.MultiSortingExtractor(
+            sortings=[self.SX, self.SX, self.SX],
+            start_frames=[0, 0, 0]
+        )
+        SX_sub = si.SubSortingExtractor(parent_sorting=SX_multi, start_frame=0)
+        self._check_sortings_equal(SX_multi, SX_sub)
+
+        N = self.RX.getNumFrames()
+        SX_multi = si.MultiSortingExtractor(
+            sortings=[self.SX, self.SX2],
+            start_frames=[0, 0]
+        )
+        SX_sub1 = si.SubSortingExtractor(parent_sorting=SX_multi, start_frame=0, end_frame=N)
+        self._check_sortings_equal(SX_multi, SX_sub1)
 
     def _check_recordings_equal(self, RX1, RX2):
         M = RX1.getNumChannels()
         N = RX1.getNumFrames()
-=======
-        N=self.RX.getNumFrames()
-        SX_multi=si.MultiSortingExtractor(
-            sortings=[self.SX,self.SX,self.SX],
-            start_frames=[0, N, 2*N]
-        )
-        SX_sub = si.SubSortingExtractor(parent_sorting=SX_multi, start_frame=N, end_frame=2*N)
-        self._check_sortings_equal(self.SX,SX_sub)
-
-        N=self.RX.getNumFrames()
-        SX_multi=si.MultiSortingExtractor(
-            sortings=[self.SX,self.SX,self.SX],
-            start_frames=[0,N,2*N]
-        )
-        SX_sub = si.SubSortingExtractor(parent_sorting=SX_multi, start_frame=0)
-        self._check_sortings_equal(SX_multi,SX_sub)
-
-        N=self.RX.getNumFrames()
-        SX_multi=si.MultiSortingExtractor(
-            sortings=[self.SX,self.SX,self.SX],
-            start_frames=[2*N,0,N]
-        )
-        SX_sub = si.SubSortingExtractor(parent_sorting=SX_multi, start_frame=N, end_frame=2*N)
-        self._check_sortings_equal(self.SX,SX_sub)
-
-        N=self.RX.getNumFrames()
-        SX_multi=si.MultiSortingExtractor(
-            sortings=[self.SX,self.SX,self.SX],
-            start_frames=[0,0,0]
-        )
-        SX_sub = si.SubSortingExtractor(parent_sorting=SX_multi, start_frame=0)
-        self._check_sortings_equal(SX_multi,SX_sub)
-
-        N=self.RX.getNumFrames()
-        SX_multi=si.MultiSortingExtractor(
-            sortings=[self.SX,self.SX2],
-            start_frames=[0,0]
-        )
-        SX_sub1 = si.SubSortingExtractor(parent_sorting=SX_multi, start_frame=0,end_frame=N)
-        self._check_sortings_equal(SX_multi,SX_sub1)
-
-    def _check_recordings_equal(self,RX1,RX2):
-        M=RX1.getNumChannels()
-        N=RX1.getNumFrames()
         # getChannelIds
-        self.assertEqual(RX1.getChannelIds(),RX2.getChannelIds())
->>>>>>> 0d7873a4
+        self.assertEqual(RX1.getChannelIds(), RX2.getChannelIds())
         # getNumChannels
         self.assertEqual(RX1.getNumChannels(), RX2.getNumChannels())
         # getNumFrames
@@ -289,13 +224,8 @@
         ef = 0;
         ch = [0, M - 1]
         self.assertTrue(np.allclose(
-<<<<<<< HEAD
-            RX1.getTraces(start_frame=sf, end_frame=ef, channel_ids=ch),
-            RX2.getTraces(start_frame=sf, end_frame=ef, channel_ids=ch)
-=======
-            RX1.getTraces(channel_ids=ch, start_frame=sf,end_frame=ef),
-            RX2.getTraces(channel_ids=ch, start_frame=sf,end_frame=ef)
->>>>>>> 0d7873a4
+            RX1.getTraces(channel_ids=ch, start_frame=sf, end_frame=ef),
+            RX2.getTraces(channel_ids=ch, start_frame=sf, end_frame=ef)
         ))
         for f in range(0, RX1.getNumFrames(), 10):
             self.assertTrue(np.isclose(RX1.frameToTime(f), RX2.frameToTime(f)))
