--- conflicted
+++ resolved
@@ -35,13 +35,8 @@
     def getSamplingFrequency(self):
         if self._fs is None:
             self._initialize()
-<<<<<<< HEAD
-        return self._fs * pq.kHz
+        return self._fs
 
-=======
-        return self._fs
-        
->>>>>>> 803dc41f
     def getRawTraces(self, start_frame=None, end_frame=None, channel_ids=None):
         if self._recordings is None:
             self._initialize()
@@ -51,13 +46,8 @@
             end_frame=self.getNumFrames()
         if channel_ids is None:
             channel_ids=range(self.getNumChannels())
-<<<<<<< HEAD
-        return self._recordings[channel_ids,:]
+        return self._recordings[channel_ids,:][:,start_frame:end_frame]
 
-=======
-        return self._recordings[channel_ids,:][:,start_frame:end_frame]
-    
->>>>>>> 803dc41f
     def getChannelInfo(self, channel_id):
         if self._positions is None:
             self._initialize()
